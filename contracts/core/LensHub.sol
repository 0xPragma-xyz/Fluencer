--- conflicted
+++ resolved
@@ -142,25 +142,12 @@
         external
         override
         whenNotPaused
-<<<<<<< HEAD
-        onlyWhitelistedProfileCreator
         returns (uint256)
     {
-        uint256 profileId = ++_profileCounter;
-        _mint(vars.to, profileId);
-        PublishingLogic.createProfile(
-            vars,
-            profileId,
-            _profileIdByHandleHash,
-            _profileById,
-            _followModuleWhitelisted
-        );
-        return profileId;
-=======
-    {
         if (!_profileCreatorWhitelisted[msg.sender]) revert Errors.ProfileCreatorNotWhitelisted();
+        uint256 profileId;
         unchecked {
-            uint256 profileId = ++_profileCounter;
+            profileId = ++_profileCounter;
             _mint(vars.to, profileId);
             PublishingLogic.createProfile(
                 vars,
@@ -170,7 +157,7 @@
                 _followModuleWhitelisted
             );
         }
->>>>>>> 7f82ef1b
+        return profileId;
     }
 
     /// @inheritdoc ILensHub
