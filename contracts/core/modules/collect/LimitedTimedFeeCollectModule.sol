--- conflicted
+++ resolved
@@ -74,35 +74,6 @@
         uint256 pubId,
         bytes calldata data
     ) external override onlyHub returns (bytes memory) {
-<<<<<<< HEAD
-        uint40 endTimestamp = uint40(block.timestamp) + ONE_DAY;
-
-        (
-            uint256 collectLimit,
-            uint256 amount,
-            address currency,
-            address recipient,
-            uint16 referralFee,
-            bool followerOnly
-        ) = abi.decode(data, (uint256, uint256, address, address, uint16, bool));
-        if (
-            collectLimit == 0 ||
-            !_currencyWhitelisted(currency) ||
-            recipient == address(0) ||
-            referralFee > BPS_MAX ||
-            amount == 0
-        ) revert Errors.InitParamsInvalid();
-
-        _dataByPublicationByProfile[profileId][pubId].collectLimit = collectLimit;
-        _dataByPublicationByProfile[profileId][pubId].amount = amount;
-        _dataByPublicationByProfile[profileId][pubId].currency = currency;
-        _dataByPublicationByProfile[profileId][pubId].recipient = recipient;
-        _dataByPublicationByProfile[profileId][pubId].referralFee = referralFee;
-        _dataByPublicationByProfile[profileId][pubId].followerOnly = followerOnly;
-        _dataByPublicationByProfile[profileId][pubId].endTimestamp = endTimestamp;
-
-        return abi.encode(collectLimit, amount, currency, recipient, referralFee, followerOnly, endTimestamp);
-=======
         unchecked {
             uint40 endTimestamp = uint40(block.timestamp) + ONE_DAY;
 
@@ -111,8 +82,9 @@
                 uint256 amount,
                 address currency,
                 address recipient,
-                uint16 referralFee
-            ) = abi.decode(data, (uint256, uint256, address, address, uint16));
+                uint16 referralFee,
+                bool followerOnly
+            ) = abi.decode(data, (uint256, uint256, address, address, uint16, bool));
             if (
                 collectLimit == 0 ||
                 !_currencyWhitelisted(currency) ||
@@ -126,11 +98,20 @@
             _dataByPublicationByProfile[profileId][pubId].currency = currency;
             _dataByPublicationByProfile[profileId][pubId].recipient = recipient;
             _dataByPublicationByProfile[profileId][pubId].referralFee = referralFee;
+            _dataByPublicationByProfile[profileId][pubId].followerOnly = followerOnly;
             _dataByPublicationByProfile[profileId][pubId].endTimestamp = endTimestamp;
 
-            return abi.encode(collectLimit, amount, currency, recipient, referralFee, endTimestamp);
-        }
->>>>>>> 2799970d
+            return
+                abi.encode(
+                    collectLimit,
+                    amount,
+                    currency,
+                    recipient,
+                    referralFee,
+                    followerOnly,
+                    endTimestamp
+                );
+        }
     }
 
     /**
