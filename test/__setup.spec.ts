--- conflicted
+++ resolved
@@ -48,15 +48,10 @@
   LensPeriphery__factory,
   ProfileFollowModule,
   ProfileFollowModule__factory,
-<<<<<<< HEAD
-  CollectNFT,
-  FollowNFT,
-=======
   FollowNFT,
   CollectNFT,
   RevertFollowModule,
   RevertFollowModule__factory,
->>>>>>> 9f3b62aa
 } from '../typechain-types';
 import { LensHubLibraryAddresses } from '../typechain-types/factories/LensHub__factory';
 import { FAKE_PRIVATEKEY, ZERO_ADDRESS } from './helpers/constants';
@@ -97,11 +92,6 @@
 export let userTwoAddress: string;
 export let userThreeAddress: string;
 export let governanceAddress: string;
-<<<<<<< HEAD
-export let followNFTImpl: FollowNFT;
-export let collectNFTImpl: CollectNFT;
-=======
->>>>>>> 9f3b62aa
 export let treasuryAddress: string;
 export let testWallet: Wallet;
 export let lensHubImpl: LensHub;
